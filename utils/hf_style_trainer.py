--- conflicted
+++ resolved
@@ -1,464 +1,3 @@
-<<<<<<< HEAD
-class MySeq2SeqTrainer:
-    def save_model(self, output_dir=None):
-        """手动保存当前模型和分词器"""
-        if output_dir is None:
-            output_dir = self.args.output_dir
-        os.makedirs(output_dir, exist_ok=True)
-        self.model.save_pretrained(output_dir)
-        if self.tokenizer is not None:
-            self.tokenizer.save_pretrained(output_dir)
-        tqdm.write(f"模型和分词器已保存到: {output_dir}")
-    def __init__(self, model, args, train_dataset=None, eval_dataset=None, tokenizer=None, data_collator=None, compute_metrics=None):
-        self.model = model
-        self.args = args
-        self.train_dataset = train_dataset
-        self.eval_dataset = eval_dataset
-        self.tokenizer = tokenizer
-        self.data_collator = data_collator
-        self.compute_metrics = compute_metrics
-        self.device = torch.device("cuda" if torch.cuda.is_available() else "cpu")
-        self.model.to(self.device)
-        # 日志平台初始化
-        self.report_to = getattr(args, 'report_to', None)
-        self._wandb = None
-        self._tb_writer = None
-        if self.report_to is not None:
-            if 'wandb' in self.report_to:
-                try:
-                    import wandb
-                    wandb.init(project=getattr(args, 'wandb_project', 'my_project'), name=getattr(args, 'wandb_run_name', None))
-                    self._wandb = wandb
-                except ImportError:
-                    print('wandb not installed, skipping wandb logging.')
-            if 'tensorboard' in self.report_to:
-                try:
-                    from torch.utils.tensorboard import SummaryWriter
-                    self._tb_writer = SummaryWriter(log_dir=getattr(args, 'tb_log_dir', './runs'))
-                except ImportError:
-                    print('tensorboard not installed, skipping tensorboard logging.')
-
-    def train(self, resume_from_checkpoint=None):
-        """
-        训练函数
-        Args:
-            resume_from_checkpoint: checkpoint路径
-            model_already_loaded: 如果为True，表示模型权重已经预先加载（如通过PeftModel.from_pretrained），
-                                只需要恢复训练状态，不再加载模型权重
-        """
-        args = self.args
-        # 使用data_collator（如果有）
-        train_loader = DataLoader(
-            self.train_dataset,
-            batch_size=args.train_batch_size,
-            shuffle=False,
-            collate_fn=self.data_collator if self.data_collator is not None else None
-        )
-        val_loader = DataLoader(
-            self.eval_dataset,
-            batch_size=args.eval_batch_size,
-            collate_fn=self.data_collator if self.data_collator is not None else None
-        ) if self.eval_dataset is not None else None
-        
-        # ====== checkpoint 恢复逻辑（必须在创建optimizer之前） ======
-        global_step = 0  # batch step计数
-        optimizer_step = 0  # optimizer step计数
-        start_epoch = 0
-        start_step_in_epoch = 0
-        
-        if resume_from_checkpoint is not None:
-            checkpoint_dir = resume_from_checkpoint
-            print(f"尝试从 checkpoint 恢复: {checkpoint_dir}")
-            print("执行完整的模型权重恢复...")
-            # 保存原始模型的重要配置
-            was_gradient_checkpointing = getattr(self.model, 'gradient_checkpointing', False)
-            # 检查是否是 PEFT 模型
-            is_peft_model = False
-            try:
-                from peft import PeftModel
-                is_peft_model = isinstance(self.model, PeftModel)
-                if is_peft_model:
-                    print("检测到 PEFT 模型")
-            except ImportError:
-                pass
-            # 恢复模型权重 - 采用原地更新而不是重新创建
-            try:
-                if is_peft_model:
-                    # PEFT 模型：使用特殊的恢复方式
-                    print("使用 PEFT 模型恢复方式")
-                    base_model = self.model.get_base_model()
-                    self.model = PeftModel.from_pretrained(base_model, checkpoint_dir)
-                else:
-                    # 普通模型：尝试原地加载权重
-                    print("尝试原地加载模型权重...")
-                    # 优先尝试加载 safetensors 格式
-                    weight_files = ["model.safetensors", "pytorch_model.bin"]
-                    loaded = False
-                    
-                    for weight_file in weight_files:
-                        weight_path = os.path.join(checkpoint_dir, weight_file)
-                        if os.path.exists(weight_path):
-                            try:
-                                print(f"加载权重文件: {weight_file}")
-                                if weight_file.endswith('.safetensors'):
-                                    from safetensors.torch import load_file
-                                    state_dict = load_file(weight_path)
-                                else:
-                                    state_dict = torch.load(weight_path, map_location=self.device)
-                                
-                                # 原地加载权重，保持模型结构不变
-                                missing_keys, unexpected_keys = self.model.load_state_dict(state_dict, strict=False)
-                                if missing_keys:
-                                    print(f"缺失的键: {len(missing_keys)} 个")
-                                if unexpected_keys:
-                                    print(f"意外的键: {len(unexpected_keys)} 个")
-                                print(f"✓ 成功原地加载权重: {weight_file}")
-                                loaded = True
-                                break
-                            except Exception as e:
-                                print(f"加载 {weight_file} 失败: {e}")
-                                continue
-                    
-                    if not loaded:
-                        print("原地加载失败，尝试 from_pretrained 方式...")
-                        self.model = self.model.from_pretrained(checkpoint_dir)
-                        print("⚠️ 使用了 from_pretrained，可能需要重新配置模型")
-                        
-            except Exception as e:
-                print(f"模型恢复失败: {e}")
-                print("跳过模型恢复，使用原始模型权重")
-            
-            # 确保模型在正确设备上
-            self.model.to(self.device)
-            
-            # 恢复梯度检查点设置
-            if was_gradient_checkpointing and hasattr(self.model, 'gradient_checkpointing_enable'):
-                print("重新启用梯度检查点")
-                self.model.gradient_checkpointing_enable()
-            
-            # 恢复分词器
-            if self.tokenizer is not None:
-                try:
-                    self.tokenizer = self.tokenizer.from_pretrained(checkpoint_dir)
-                    print("✓ 恢复分词器")
-                except:
-                    print("分词器恢复失败，使用原始分词器")
-            
-            print(f"✓ 模型恢复完成，设备: {self.model.device}")
-            print(f"✓ 模型类型: {type(self.model)}")
-            if hasattr(self.model, 'gradient_checkpointing'):
-                print(f"✓ 梯度检查点: {self.model.gradient_checkpointing}")
-            
-            # 恢复训练状态计数器（无论模型是否预加载都需要恢复）
-            state_path = os.path.join(checkpoint_dir, "trainer_state.pt")
-            if os.path.exists(state_path):
-                state = torch.load(state_path, map_location="cpu")
-                global_step = state.get("global_step", 0)
-                optimizer_step = state.get("optimizer_step", 0)
-                start_epoch = state.get("epoch", 0)
-                start_step_in_epoch = state.get("step_in_epoch", 0)
-                print(f"✓ 恢复计数: global_step={global_step}, optimizer_step={optimizer_step}, epoch={start_epoch}, step_in_epoch={start_step_in_epoch}")
-            else:
-                print("未检测到 trainer_state.pt，计数器使用初始状态")
-        
-        # 在模型恢复后创建 optimizer/scheduler/scaler（重要！）
-        use_amp = args.fp16 or args.bf16
-        scaler = torch.cuda.amp.GradScaler(enabled=args.fp16)
-        optimizer = optim.AdamW(self.model.parameters(), lr=args.learning_rate)
-        # 计算真实的optimizer step总数（考虑梯度累计）
-        total_batch_steps = args.num_train_epochs * len(train_loader)
-        total_optimizer_steps = (total_batch_steps + args.gradient_accumulation_steps - 1) // args.gradient_accumulation_steps
-        scheduler = self._create_scheduler(optimizer, total_optimizer_steps)
-        progress_bar = tqdm(total=total_batch_steps, desc="Training", ncols=100)
-        saved_checkpoints = []
-
-        # 恢复 optimizer/scheduler/scaler 状态（在创建后）
-        if resume_from_checkpoint is not None:
-            checkpoint_dir = resume_from_checkpoint
-            # 恢复 optimizer/scheduler/scaler 状态
-            opt_path = os.path.join(checkpoint_dir, "optimizer.pt")
-            sch_path = os.path.join(checkpoint_dir, "scheduler.pt")
-            scaler_path = os.path.join(checkpoint_dir, "scaler.pt")
-            if os.path.exists(opt_path):
-                optimizer.load_state_dict(torch.load(opt_path, map_location=self.device))
-                print("✓ 恢复 optimizer 状态")
-            else:
-                print("未检测到 optimizer.pt，optimizer 使用初始状态")
-            if os.path.exists(sch_path):
-                scheduler.load_state_dict(torch.load(sch_path, map_location=self.device))
-                print("✓ 恢复 scheduler 状态")
-            else:
-                print("未检测到 scheduler.pt，scheduler 使用初始状态")
-            if os.path.exists(scaler_path):
-                scaler.load_state_dict(torch.load(scaler_path, map_location=self.device))
-                print("✓ 恢复 scaler 状态")
-            else:
-                print("未检测到 scaler.pt，scaler 使用初始状态")
-            
-            # 恢复计数器
-            state_path = os.path.join(checkpoint_dir, "trainer_state.pt")
-            if os.path.exists(state_path):
-                state = torch.load(state_path, map_location="cpu")
-                global_step = state.get("global_step", 0)
-                optimizer_step = state.get("optimizer_step", 0)
-                start_epoch = state.get("epoch", 0)
-                start_step_in_epoch = state.get("step_in_epoch", 0)
-                print(f"✓ 恢复计数: global_step={global_step}, optimizer_step={optimizer_step}, epoch={start_epoch}, step_in_epoch={start_step_in_epoch}")
-            else:
-                print("未检测到 trainer_state.pt，计数器使用初始状态")
-            # 进度条同步
-            progress_bar.n = global_step
-            progress_bar.last_print_n = global_step
-            progress_bar.refresh()
-
-        # 训练开始前的检查
-        print(f"\n==== 训练前检查 ====")
-        print(f"模型设备: {next(self.model.parameters()).device}")
-        print(f"Trainer设备: {self.device}")
-        print(f"模型类型: {type(self.model)}")
-        
-        # 检查可训练参数
-        trainable_count = sum(1 for p in self.model.parameters() if p.requires_grad)
-        total_count = sum(1 for p in self.model.parameters())
-        print(f"可训练参数: {trainable_count} / {total_count}")
-        print("==== 检查完成 ====\n")
-
-        for epoch in range(start_epoch, args.num_train_epochs):
-            epoch_loss = 0
-            optimizer.zero_grad()
-            loss_accumulated = 0.0
-            for step, batch in enumerate(train_loader):
-                # 跳过已完成的 step（仅在恢复时生效）
-                if epoch == start_epoch and step < start_step_in_epoch:
-                    continue
-                self.model.train()
-                # 动态获取主输入名
-                input_name = getattr(self.model, 'main_input_name', 'input_ids')
-                model_inputs = {input_name: batch[input_name].to(self.device), 'labels': batch['labels'].to(self.device)}
-                # attention_mask支持
-                if 'attention_mask' in batch:
-                    model_inputs['attention_mask'] = batch['attention_mask'].to(self.device)
-                
-                # 调试：第一个batch检查设备一致性
-                if global_step == 0:
-                    print(f"[DEBUG] 第一个batch设备检查:")
-                    print(f"  input_ids设备: {model_inputs[input_name].device}")
-                    print(f"  labels设备: {model_inputs['labels'].device}")
-                    if 'attention_mask' in model_inputs:
-                        print(f"  attention_mask设备: {model_inputs['attention_mask'].device}")
-                    print(f"  模型设备: {next(self.model.parameters()).device}")
-                
-                with torch.cuda.amp.autocast(enabled=use_amp, dtype=torch.bfloat16 if args.bf16 else torch.float16):
-                    outputs = self.model(**model_inputs)
-                    loss = outputs.loss / args.gradient_accumulation_steps
-                if use_amp:
-                    scaler.scale(loss).backward()
-                else:
-                    loss.backward()
-                loss_accumulated += loss.item()
-                if (step + 1) % args.gradient_accumulation_steps == 0 or (step + 1) == len(train_loader):
-                    grad_norm = self._compute_grad_norm()
-                    if use_amp:
-                        scaler.step(optimizer)
-                        scaler.update()
-                    else:
-                        optimizer.step()
-                    scheduler.step()
-                    optimizer.zero_grad()
-                    optimizer_step += 1  # 真正的optimizer step计数
-                epoch_loss += loss.item() * args.gradient_accumulation_steps
-                global_step += 1  # batch step计数
-                progress_bar.update(1)
-                real_epoch = epoch + (step + 1) / len(train_loader)
-                progress_bar.set_postfix({
-                    "ep": f"{real_epoch:.2f}/{args.num_train_epochs}",
-                    "step": global_step,
-                    "loss": f"{loss.item() * args.gradient_accumulation_steps:.4f}",
-                    "lr": f"{scheduler.get_last_lr()[0]:.2e}"
-                })
-                if args.logging_steps > 0 and global_step % args.logging_steps == 0:
-                    current_loss = loss_accumulated
-                    # 计算真实epoch进度
-                    real_epoch = epoch + (step + 1) / len(train_loader)
-                    log_str = (
-                        f"[Batch {global_step:>5}] [Opt {optimizer_step:>4}] [Ep {real_epoch:>6.3f}] | "
-                        f"Loss: {current_loss:>7.4f} | GradNorm: {grad_norm:>7.3f} | LR: {scheduler.get_last_lr()[0]:.2e}"
-                    )
-                    tqdm.write(log_str)
-                    # 日志上报 (按HF标准格式)
-                    if self._wandb is not None:
-                        self._wandb.log({
-                            'train/loss': current_loss,
-                            'train/grad_norm': grad_norm,
-                            'train/learning_rate': scheduler.get_last_lr()[0],
-                            'train/epoch': real_epoch,
-                            'train/global_step': global_step
-                        }, step=global_step)
-                    if self._tb_writer is not None:
-                        self._tb_writer.add_scalar('train/loss', current_loss, global_step)
-                        self._tb_writer.add_scalar('train/grad_norm', grad_norm, global_step)
-                        self._tb_writer.add_scalar('train/learning_rate', scheduler.get_last_lr()[0], global_step)
-                if (step + 1) % args.gradient_accumulation_steps == 0: 
-                        loss_accumulated = 0.0
-                if args.eval_strategy == "steps" and args.eval_steps > 0 and global_step % args.eval_steps == 0 and val_loader is not None:
-                    val_result = self.evaluate(val_loader, desc=f"Eval@Step{global_step}")
-                    if isinstance(val_result, tuple):
-                        val_loss, metrics = val_result
-                        metrics_str = ' | '.join([f"{k}: {float(v):.4f}" for k, v in metrics.items()]) if isinstance(metrics, dict) else str(metrics)
-                        log_str = (
-                            f"[Batch {global_step:>5}] [EVAL] | Loss: {val_loss:>7.4f} | {metrics_str}"
-                        )
-                        tqdm.write(log_str)
-                        # 日志上报 (按HF标准格式)
-                        if self._wandb is not None:
-                            log_dict = {'eval/loss': val_loss, 'train/epoch': real_epoch, 'train/global_step': global_step}
-                            if isinstance(metrics, dict):
-                                for k, v in metrics.items():
-                                    log_dict[f'eval/{k}'] = float(v)
-                            self._wandb.log(log_dict, step=global_step)
-                        if self._tb_writer is not None:
-                            self._tb_writer.add_scalar('eval/loss', val_loss, global_step)
-                            if isinstance(metrics, dict):
-                                for k, v in metrics.items():
-                                    self._tb_writer.add_scalar(f'eval/{k}', float(v), global_step)
-                    else:
-                        tqdm.write(f"[Batch {global_step:>5}] [EVAL] | Loss: {val_result:>7.4f}")
-                        if self._wandb is not None:
-                            self._wandb.log({'eval/loss': val_result, 'train/epoch': real_epoch, 'train/global_step': global_step}, step=global_step)
-                        if self._tb_writer is not None:
-                            self._tb_writer.add_scalar('eval/loss', val_result, global_step)
-                if args.save_steps > 0 and global_step % args.save_steps == 0:
-                    tqdm.write(f"[Batch {global_step:>5}] [SAVE] | 保存检查点到 checkpoint-{global_step}")
-                    self._save_checkpoint(global_step, saved_checkpoints, optimizer, scheduler, scaler, epoch, step)
-            avg_loss = epoch_loss / len(train_loader)
-            tqdm.write(f"=== [EPOCH {epoch+1}/{args.num_train_epochs} 完成] | 平均Loss: {avg_loss:.4f} | 总Batch步数: {global_step} | 总Opt步数: {optimizer_step} ===")
-            if args.eval_strategy == "epoch" and val_loader is not None:
-                val_result = self.evaluate(val_loader, desc=f"Epoch {epoch+1}/{args.num_train_epochs} [Val]")
-                if isinstance(val_result, tuple):
-                    val_loss, metrics = val_result
-                    tqdm.write(f"[EPOCH {epoch+1}] [EVAL] | Loss: {val_loss:.4f} | Metrics: {metrics}")
-                else:
-                    tqdm.write(f"[EPOCH {epoch+1}] [EVAL] | Loss: {val_result:.4f}")
-            if args.save_steps == -1:
-                tqdm.write(f"[EPOCH {epoch+1}] [SAVE] | 保存epoch检查点到 checkpoint-epoch{epoch+1}")
-                self._save_checkpoint(f"epoch{epoch+1}", saved_checkpoints, optimizer, scheduler, scaler, epoch, 0)
-        progress_bar.close()
-        tqdm.write("=" * 80)
-        tqdm.write(f"🎉 训练完成！总计 {args.num_train_epochs} 个epoch，{global_step} 个batch步数，{optimizer_step} 个优化器步数")
-        tqdm.write("=" * 80)
-        
-    def evaluate(self, val_loader, desc):
-        """评估模型性能，compute_metrics需外部传入"""
-        self.model.eval()
-        val_loss, predictions, references = 0, [], []
-        gen_config = getattr(self.model, 'generation_config', None)
-        input_name = getattr(self.model, 'main_input_name', 'input_ids')
-        with torch.no_grad():
-            for batch in tqdm(val_loader, desc=desc, ncols=100, leave=False):
-                batch_inputs = {input_name: batch[input_name].to(self.device)}
-                if 'attention_mask' in batch:
-                    batch_inputs['attention_mask'] = batch['attention_mask'].to(self.device)
-                lbl = batch["labels"].to(self.device)
-                out = self.model(**batch_inputs, labels=lbl)
-                val_loss += out.loss.item()
-                if hasattr(self.model, 'generate') and gen_config is not None:
-                    encoder_outputs = self.model.get_encoder()(**{input_name: batch_inputs[input_name]})
-                    preds = self.model.generate(encoder_outputs=encoder_outputs, generation_config=gen_config)
-                    predictions.extend(preds.cpu().tolist())
-                    references.extend(lbl.cpu().tolist())
-        self.model.train()
-        if predictions and self.compute_metrics:
-            pred = type('Pred', (), {})()
-            pred.predictions, pred.label_ids = predictions, references
-            return val_loss / len(val_loader), self.compute_metrics(pred)
-        return val_loss / len(val_loader)
-
-    def _save_checkpoint(self, step, saved_checkpoints, optimizer=None, scheduler=None, scaler=None, epoch=0, step_in_epoch=0):
-        """保存检查点，包括模型、分词器、optimizer、scheduler、scaler、计数器"""
-        path = os.path.join(self.args.output_dir, f"checkpoint-{step}")
-        os.makedirs(path, exist_ok=True)
-        self.model.save_pretrained(path)
-        if self.tokenizer is not None:
-            self.tokenizer.save_pretrained(path)
-        # 保存 optimizer/scheduler/scaler 状态
-        if optimizer is not None:
-            torch.save(optimizer.state_dict(), os.path.join(path, "optimizer.pt"))
-        if scheduler is not None:
-            torch.save(scheduler.state_dict(), os.path.join(path, "scheduler.pt"))
-        if scaler is not None:
-            torch.save(scaler.state_dict(), os.path.join(path, "scaler.pt"))
-        # 保存计数器
-        state = {
-            "global_step": getattr(self, "global_step", 0),
-            "optimizer_step": getattr(self, "optimizer_step", 0),
-            "epoch": epoch,
-            "step_in_epoch": step_in_epoch
-        }
-        torch.save(state, os.path.join(path, "trainer_state.pt"))
-        saved_checkpoints.append(path)
-        while self.args.save_total_limit > 0 and len(saved_checkpoints) > self.args.save_total_limit:
-            shutil.rmtree(saved_checkpoints.pop(0))
-
-    def _create_scheduler(self, optimizer, total_optimizer_steps):
-        """创建学习率调度器"""
-        # 将warmup_steps从batch step转为optimizer step（如果需要）
-        warmup_optimizer_steps = self.args.warmup_steps // self.args.gradient_accumulation_steps if self.args.warmup_steps > 0 else 0
-        
-        if self.args.lr_scheduler_type == "linear":
-            return LambdaLR(optimizer, lambda s: s / max(1, warmup_optimizer_steps) if s < warmup_optimizer_steps else max(0.0, (total_optimizer_steps - s) / max(1, total_optimizer_steps - warmup_optimizer_steps)))
-        if self.args.lr_scheduler_type == "cosine":
-            return CosineAnnealingLR(optimizer, T_max=total_optimizer_steps, eta_min=0)
-        if self.args.lr_scheduler_type == "constant":
-            return LambdaLR(optimizer, lambda _: 1.0)
-        raise ValueError(f"Unsupported lr_scheduler_type: {self.args.lr_scheduler_type}")
-
-    def _compute_grad_norm(self):
-        """计算模型梯度范数"""
-        total_norm = 0.0
-        param_count = 0
-        for p in self.model.parameters():
-            if p.grad is not None:
-                param_norm = p.grad.data.norm(2)
-                total_norm += param_norm.item() ** 2
-                param_count += 1
-        
-        if param_count == 0:
-            return 0.0
-        return total_norm ** 0.5
-
-import os
-import shutil
-from tqdm import tqdm
-import torch
-from torch.utils.data import DataLoader
-import torch.optim as optim
-from torch.optim.lr_scheduler import LambdaLR, CosineAnnealingLR
-
-from dataclasses import dataclass, field
-
-@dataclass
-class MySeq2SeqTrainingArguments:
-    output_dir: str = 'VIT_GPT2_EDM'
-    train_batch_size: int = 8
-    eval_batch_size: int = 8
-    eval_strategy: str = "steps"
-    eval_steps: int = 128
-    logging_steps: int = 128
-    save_steps: int = 2048
-    warmup_steps: int = 1024
-    learning_rate: float = 5e-5
-    num_train_epochs: int = 3
-    save_total_limit: int = 1
-    lr_scheduler_type: str = "linear"
-    gradient_accumulation_steps: int = 1
-    fp16: bool = False
-    bf16: bool = False
-    # 日志平台参数
-    report_to: list = field(default_factory=list)  # e.g. ["wandb", "tensorboard"]
-    wandb_project: str = 'my_project'
-    wandb_run_name: str = None
-    tb_log_dir: str = './runs'
-=======
 class MySeq2SeqTrainer:
     def save_model(self, output_dir=None):
         """手动保存当前模型和分词器"""
@@ -915,5 +454,4 @@
     report_to: list = field(default_factory=list)  # e.g. ["wandb", "tensorboard"]
     wandb_project: str = 'my_project'
     wandb_run_name: str = None
-    tb_log_dir: str = './runs'
->>>>>>> 2b4b6d3d
+    tb_log_dir: str = './runs'