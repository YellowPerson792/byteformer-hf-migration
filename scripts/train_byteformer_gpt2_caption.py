--- conflicted
+++ resolved
@@ -3,11 +3,7 @@
 使用ByteFormer作为encoder，GPT2作为decoder实现图像描述生成任务
 
 示例运行命令：
-<<<<<<< HEAD
 python byteformer-hf-migration/scripts/train_byteformer_gpt2_caption.py --per_device_train_batch_size 48 --per_device_eval_batch_size 48 --num_train_epochs 6 --learning_rate 5e-5 --eval_steps 100 --logging_steps 50 --save_steps 600 --lr_scheduler_type cosine --gradient_accumulation_steps 2 --report_to none --max_caption_length 16 --num_eval_samples 50 --fp16
-=======
-python byteformer-hf-migration/scripts/train_byteformer_gpt2_caption.py --per_device_train_batch_size 8 --per_device_eval_batch_size 8 --num_train_epochs 3 --learning_rate 5e-5 --eval_steps 600 --logging_steps 50 --save_steps 600 --lr_scheduler_type cosine --gradient_accumulation_steps 2 --report_to none --max_caption_length 16 --num_eval_samples 50 --fp16
->>>>>>> 3a369959
 """
 
 import os
@@ -205,10 +201,6 @@
     generation_config = GenerationConfig(
         max_length=args.max_caption_length,
         num_beams=5,
-<<<<<<< HEAD
-        no_repeat_ngram_size=3,
-=======
->>>>>>> 3a369959
         decoder_start_token_id=model.config.decoder_start_token_id,
         bos_token_id=tokenizer.bos_token_id,
         pad_token_id=tokenizer.pad_token_id,
@@ -342,10 +334,6 @@
     total_steps = steps_per_epoch * num_train_epochs
     warmup_steps = int(total_steps * args.warmup_ratio)
     
-<<<<<<< HEAD
-    # Training Arguments
-=======
->>>>>>> 3a369959
     training_args = MySeq2SeqTrainingArguments(
         output_dir=args.output_dir,
         train_batch_size=args.per_device_train_batch_size,
@@ -401,11 +389,7 @@
             corenet_item = {"samples": img_tensor, "targets": torch.tensor(0)}
             
             collated = byteformer_image_collate_fn([corenet_item], opts)
-<<<<<<< HEAD
-            input_ids = collated["samples"].long().unsqueeze(0)
-=======
             input_ids = collated["samples"].unsqueeze(0)
->>>>>>> 3a369959
             
             # Generate caption
             with torch.no_grad():
