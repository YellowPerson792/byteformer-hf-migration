"""
ByteFormer + GPT2 Caption Training Script
使用ByteFormer作为encoder，GPT2作为decoder实现图像描述生成任务

示例运行命令：
python byteformer-hf-migration/scripts/train_byteformer_gpt2_caption.py --per_device_train_batch_size 48 --per_device_eval_batch_size 48 --num_train_epochs 6 --learning_rate 2e-5 --eval_steps 100 --logging_steps 50 --save_steps 600 --lr_scheduler_type cosine --gradient_accumulation_steps 2 --report_to none --max_caption_length 16 --num_eval_samples 50
"""

import os
# 设置环境变量以避免tokenizers并行化警告
os.environ["TOKENIZERS_PARALLELISM"] = "false"

import sys
import argparse
sys.path.insert(0, os.path.abspath(os.path.join(os.path.dirname(__file__), "..")))
import torch
import torch.nn as nn
import torch.nn.functional as F
from torchvision import transforms
from datasets import load_dataset
from PIL import Image
import numpy as np
from dataclasses import dataclass, field
from typing import Optional, Dict, Union
from corenet.options.opts import get_training_arguments
from utils.hf_adapter_utils import CorenetToHFPretrainedConfig, CorenetToHFPretrainedModel
from corenet.data.transforms.image_bytes import PILSave
from corenet.data.collate_fns.byteformer_collate_functions import byteformer_image_collate_fn
from utils.hf_style_trainer import MySeq2SeqTrainer, MySeq2SeqTrainingArguments
from transformers import GPT2LMHeadModel, GPT2Config, AutoTokenizer, EncoderDecoderModel, GenerationConfig
from transformers.models.encoder_decoder.configuration_encoder_decoder import EncoderDecoderConfig
from transformers.generation.utils import GenerationMixin
from transformers import PreTrainedModel
from peft import get_peft_model, LoraConfig, TaskType
import evaluate
import nltk
from nltk.translate.bleu_score import sentence_bleu, SmoothingFunction
import torchtext
torchtext.disable_torchtext_deprecation_warning()

from transformers import AutoConfig, AutoModel
from transformers.models.auto.configuration_auto import CONFIG_MAPPING
from transformers.models.auto.modeling_auto import MODEL_MAPPING

CONFIG_MAPPING.register("byteformer", CorenetToHFPretrainedConfig)
MODEL_MAPPING.register(CorenetToHFPretrainedConfig, CorenetToHFPretrainedModel)


class ByteFormerWrapper(PreTrainedModel):
    """ByteFormer包装器，适配HuggingFace EncoderDecoderModel接口
    
    精确复用CoreNet ByteFormer的实现，只是去掉分类头，保留完整的特征表示
    """
    def __init__(self, byteformer_model, config):
        super().__init__(config)
        self.byteformer = byteformer_model
        self.config = config
        # 设置必要的属性
        self.main_input_name = "input_ids"
        
    def forward(self, input_ids, attention_mask=None, **kwargs):
        """
        前向传播，复用ByteFormer的backbone，但返回序列特征而不是分类结果
        
        Args:
            input_ids: 输入token序列 [batch_size, sequence_length]
            attention_mask: 注意力掩码 (未使用，ByteFormer内部处理掩码)
            
        Returns:
            BaseModelOutput: 包含last_hidden_state的输出
        """
        # 步骤1: 获取backbone输入 (embeddings + positional embeddings)
        x, key_padding_mask = self.byteformer.get_backbone_inputs(input_ids)
        
        # 步骤2: 通过transformer backbone
        x, updated_mask = self.byteformer.backbone_forward(x, key_padding_mask)
        
        # 步骤3: 返回完整的序列特征，而不是池化后的分类特征
        # x的形状是 [batch_size, sequence_length, hidden_size]
        # 这样可以给decoder提供更丰富的信息
        
        # 返回符合HuggingFace格式的输出
        from transformers.modeling_outputs import BaseModelOutput
        return BaseModelOutput(
            last_hidden_state=x,
            # 可选：添加注意力掩码信息
            # attentions=None,  # ByteFormer不返回attention weights
        )
    def get_output_embeddings(self):
        return None
    def set_output_embeddings(self, x):
        pass
    def gradient_checkpointing_enable(self):
        pass
    def gradient_checkpointing_disable(self):
        pass
    def _set_gradient_checkpointing(self, module, value):
        pass
    def tie_weights(self):
        pass


def parse_args():
    """解析命令行参数"""
    parser = argparse.ArgumentParser(description="ByteFormer + GPT2 Caption Training")
    parser.add_argument("--config", type=str, default="byteformer-hf-migration/configs/conv_kernel_size=4,window_sizes=[128].yaml", help="CoreNet配置文件路径")
    parser.add_argument("--weights", type=str, default="byteformer-hf-migration/weights/imagenet_jpeg_q60_k4_w128.pt", help="预训练权重文件路径")
    parser.add_argument("--gpt2_model", type=str, default="gpt2", help="GPT2模型名称")
    parser.add_argument("--dataset_name", type=str, default="jxie/flickr8k", help="数据集名称")
    parser.add_argument("--num_train_samples", type=int, default=None, help="训练样本数量（None表示使用全部训练数据）")
    parser.add_argument("--num_eval_samples", type=int, default=None, help="评估样本数量（None表示使用全部验证数据）")
    parser.add_argument("--max_caption_length", type=int, default=50, help="最大caption长度")
    parser.add_argument("--max_byteformer_length", type=int, default=2048, help="ByteFormer最大输入长度")
    parser.add_argument("--output_dir", type=str, default="./byteformer_gpt2_caption", help="训练输出目录")
    parser.add_argument("--num_train_epochs", type=int, default=3, help="训练轮数")
    parser.add_argument("--per_device_train_batch_size", type=int, default=4, help="每设备训练批大小")
    parser.add_argument("--per_device_eval_batch_size", type=int, default=8, help="每设备验证批大小")
    parser.add_argument("--gradient_accumulation_steps", type=int, default=2, help="梯度累积步数")
    parser.add_argument("--learning_rate", type=float, default=5e-5, help="学习率")
    parser.add_argument("--lr_scheduler_type", type=str, default="linear", choices=["linear", "cosine", "constant"], help="学习率调度器类型")
    parser.add_argument("--warmup_ratio", type=float, default=0.1, help="预热比例")
    parser.add_argument("--fp16", action="store_true", default=False, help="启用FP16混合精度")
    parser.add_argument("--bf16", action="store_true", default=False, help="启用BF16混合精度")
    parser.add_argument("--evaluation_strategy", type=str, default="steps", choices=["no", "steps", "epoch"], help="评估策略")
    parser.add_argument("--eval_steps", type=int, default=100, help="评估步数间隔")
    parser.add_argument("--logging_steps", type=int, default=50, help="日志步数间隔")
    parser.add_argument("--save_steps", type=int, default=500, help="保存步数间隔")
    parser.add_argument("--save_total_limit", type=int, default=3, help="保存检查点总数限制")
    parser.add_argument("--use_lora", action="store_true", default=True, help="使用LoRA微调")
    parser.add_argument("--lora_r", type=int, default=8, help="LoRA rank")
    parser.add_argument("--lora_alpha", type=int, default=32, help="LoRA alpha")
    parser.add_argument("--lora_dropout", type=float, default=0.1, help="LoRA dropout")
    parser.add_argument("--report_to", type=str, default=None, choices=[None, "none", "wandb", "tensorboard"], help="日志报告工具")
    return parser.parse_args()

def main():
    args = parse_args()
    
    print("ByteFormer + GPT2 Caption Training")
    print("=" * 50)
    print(f"配置文件: {args.config}")
    print(f"预训练权重: {args.weights}")
    print(f"输出目录: {args.output_dir}")
    print(f"训练轮数: {args.num_train_epochs}")
    print(f"学习率: {args.learning_rate}")
    print(f"批大小: {args.per_device_train_batch_size}")
    print(f"数据集: {args.dataset_name}")
    print("=" * 50)
    
    corenet_args = [
        "--common.config-file", args.config,
        "--model.classification.pretrained", args.weights,
        "--model.classification.n-classes", "1000",  # 用于加载预训练权重
        "--dataset.root-train", "./data",
        "--dataset.root-val", "./data",
        "--common.accum-freq", str(args.gradient_accumulation_steps),
        "--common.log-freq", str(args.logging_steps),
    ]
    opts = get_training_arguments(args=corenet_args)
    vocab_size = getattr(opts, "model.classification.byteformer.vocab_size", 257)
    
    hf_config = CorenetToHFPretrainedConfig(**vars(opts))
    byteformer_model = CorenetToHFPretrainedModel(hf_config, vocab_size)
    weights = torch.load(args.weights, map_location='cpu')
    # 加载backbone部分权重
    model_state = byteformer_model.model.state_dict()
    pretrained_state = {k: v for k, v in weights.items() if k in model_state and model_state[k].shape == v.shape}
    byteformer_model.model.load_state_dict(pretrained_state, strict=False)
    
    byteformer_encoder = byteformer_model.model
    # Remove the classifier if it exists
    if hasattr(byteformer_encoder, 'classifier'):
        delattr(byteformer_encoder, 'classifier')
    
    gpt2_config = GPT2Config.from_pretrained(args.gpt2_model)
    gpt2_config.add_cross_attention = True
    gpt2_decoder = GPT2LMHeadModel.from_pretrained(args.gpt2_model, config=gpt2_config)
    
    encoder_config = CorenetToHFPretrainedConfig(**vars(opts))
    wrapped_encoder = ByteFormerWrapper(byteformer_encoder, encoder_config)
    
    model = EncoderDecoderModel(encoder=wrapped_encoder, decoder=gpt2_decoder)
    
    tokenizer = AutoTokenizer.from_pretrained(args.gpt2_model)
    tokenizer.pad_token = tokenizer.eos_token
    tokenizer.pad_token_id = tokenizer.eos_token_id  # 确保pad_token_id被正确设置
    
    model.config.decoder_start_token_id = tokenizer.bos_token_id
    model.config.pad_token_id = tokenizer.pad_token_id  
    model.config.eos_token_id = tokenizer.eos_token_id
    model.config.vocab_size = tokenizer.vocab_size
    model.main_input_name = "input_ids"
    
    # Setup generation config
    generation_config = GenerationConfig(
        max_length=args.max_caption_length,
        num_beams=4,
        no_repeat_ngram_size=3,
        decoder_start_token_id=model.config.decoder_start_token_id,
        bos_token_id=tokenizer.bos_token_id,
        pad_token_id=tokenizer.pad_token_id,
        eos_token_id=tokenizer.eos_token_id,
    )
    model.generation_config = generation_config
    
    # 图像预处理
    def pil_to_tensor_transform(img):
        transform = transforms.Compose([
            transforms.Resize((224, 224)),
            transforms.ToTensor()
        ])
        return transform(img)
    
    class CaptionDataset(torch.utils.data.Dataset):
        def __init__(self, split="train", num_samples=None, dataset_name="jxie/flickr8k"):
            
            # 直接使用datasets对象，不预先加载所有数据
            self.dataset = load_dataset(dataset_name, split=split)
            self.dataset_name = dataset_name
            self.split = split
            self.total_samples = len(self.dataset) * 5
            if num_samples is not None and num_samples < self.total_samples:
                self.total_samples = num_samples
                print(f"使用 {split} 数据集的前 {num_samples} 个样本")
            else:
                print(f"使用完整的 {split} 数据集，共 {self.total_samples} 个样本")
                
        def __getitem__(self, idx):
            # 动态计算对应的数据集索引和caption索引
            dataset_idx = idx // 5  # 每个图片对应5个caption
            caption_idx = idx % 5   # caption编号 0-4
            item = self.dataset[dataset_idx]
            img = item["image"] if "image" in item else item["jpg"]
            if img.mode != 'RGB':
                img = img.convert('RGB')
            img_tensor = pil_to_tensor_transform(img)
            caption = item.get(f"caption_{caption_idx}", "")
            return {
                'image_tensor': img_tensor,
                'caption': caption
            }
            
        def __len__(self):
            return self.total_samples

    def caption_collate_fn(batch):
        images = []
        captions = [] 
        for item in batch:
            images.append(item['image_tensor'])
            captions.append(item['caption'])
            
        corenet_batch = []
        for img_tensor in images:
            corenet_batch.append({"samples": img_tensor, "targets": torch.tensor(0)})  # dummy target
        collated = byteformer_image_collate_fn(corenet_batch, opts)
        input_ids = collated["samples"]
        caption_tokens = tokenizer(
            captions,
            padding='max_length',
            max_length=args.max_caption_length,
            truncation=True,
            return_tensors="pt"
        )
        labels = caption_tokens.input_ids.clone()
        labels[labels == tokenizer.pad_token_id] = -100
        
        return {
            "input_ids": input_ids,
            "labels": labels,
        }

    train_ds = CaptionDataset(split="train", num_samples=args.num_train_samples, dataset_name=args.dataset_name)
    eval_ds = CaptionDataset(split="test", num_samples=args.num_eval_samples, dataset_name=args.dataset_name)
    
    rouge = evaluate.load("rouge")
    
    def compute_metrics(pred):
        labels_ids = pred.label_ids
        pred_ids = pred.predictions
        # Convert to numpy arrays if needed
        if not isinstance(labels_ids, np.ndarray):
            labels_ids = np.array(labels_ids)
        if not isinstance(pred_ids, np.ndarray):
            pred_ids = np.array(pred_ids)
        # Decode predictions and labels
        pred_str = tokenizer.batch_decode(pred_ids, skip_special_tokens=True)
        # Replace -100 with pad token for decoding
        pad_token_id = tokenizer.pad_token_id if tokenizer.pad_token_id is not None else tokenizer.eos_token_id
        labels_ids = np.where(labels_ids != -100, labels_ids, pad_token_id)
        label_str = tokenizer.batch_decode(labels_ids, skip_special_tokens=True)
        # Compute ROUGE if available
        results = {}
        rouge_output = rouge.compute(predictions=pred_str, references=label_str, rouge_types=["rouge2"])
        results["rouge2_fmeasure"] = round(rouge_output["rouge2"], 4)
        # Compute BLEU scores
        bleu_1_scores = []
        bleu_4_scores = []
        for ref, pred in zip(label_str, pred_str):
            reference = [nltk.word_tokenize(ref.lower())]
            candidate = nltk.word_tokenize(pred.lower())
            smoothing_function = SmoothingFunction().method4
            bleu_1 = sentence_bleu(reference, candidate, weights=(1, 0, 0, 0), smoothing_function=smoothing_function)
            bleu_4 = sentence_bleu(reference, candidate, weights=(0.25, 0.25, 0.25, 0.25), smoothing_function=smoothing_function)
            bleu_1_scores.append(bleu_1)
            bleu_4_scores.append(bleu_4)
        
        results.update({
            "bleu1": round(np.mean(bleu_1_scores), 4),
            "bleu4": round(np.mean(bleu_4_scores), 4),
        })
        
        # Print up to 5 predictions and labels for debugging
        for i, (ref, pred) in enumerate(zip(label_str, pred_str)):
<<<<<<< HEAD
            if i in [0, 5, 10, 15, 20, 25]: 
=======
            if i in [0, 5, 10, 15, 20, 25]:  
>>>>>>> 8bf75270
                print(f"Sample {i + 1}:")
                print(f"  Reference: {ref}")
                print(f"  Prediction: {pred}\n")
        
        return results
    
    # Training Arguments
    training_args = MySeq2SeqTrainingArguments(
        output_dir=args.output_dir,
        train_batch_size=args.per_device_train_batch_size,
        eval_batch_size=args.per_device_eval_batch_size,
        num_train_epochs=args.num_train_epochs,
        learning_rate=args.learning_rate,
        gradient_accumulation_steps=args.gradient_accumulation_steps,
        logging_steps=args.logging_steps,
        save_steps=args.save_steps,
        save_total_limit=args.save_total_limit,
        eval_steps=args.eval_steps,
        eval_strategy=args.evaluation_strategy,
        lr_scheduler_type=args.lr_scheduler_type,
        warmup_steps=int(args.warmup_ratio * 1000),
        fp16=args.fp16,
        bf16=args.bf16,
        report_to=args.report_to if args.report_to not in [None, "none"] else None,
    )

    trainer = MySeq2SeqTrainer(
        model=model,
        args=training_args,
        train_dataset=train_ds,
        eval_dataset=eval_ds,
        data_collator=caption_collate_fn,
        tokenizer=tokenizer,
        compute_metrics=compute_metrics,
    )
    
    print("开始ByteFormer + GPT2 Caption训练...")
    print(f"训练样本数: {len(train_ds)}")
    print(f"验证样本数: {len(eval_ds)}")
    print(f"训练参数: {training_args}")
    
    # Start training
    trainer.train()
    trainer.save_model()
    
    print("训练完成！")
    
    print("\\n生成样例caption...")
    model.eval()
    for i in range(min(3, len(eval_ds))):
        try:
            sample = eval_ds[i]
            img_tensor = sample['image_tensor']
            true_caption = sample['caption']
            
            # Process through pipeline
            corenet_item = {"samples": img_tensor, "targets": torch.tensor(0)}
            pil_save_transform = PILSave(opts)
            processed_item = pil_save_transform(corenet_item)
            
            collated = byteformer_image_collate_fn([processed_item], opts)
            input_ids = collated["samples"].long().unsqueeze(0)
            
            # Generate caption
            with torch.no_grad():
                generated_ids = model.generate(
                    inputs=input_ids.to(model.device),
                    generation_config=generation_config,
                )
                generated_caption = tokenizer.decode(generated_ids[0], skip_special_tokens=True)
            
            print(f"\\n样例 {i+1}:")
            print(f"真实caption: {true_caption}")
            print(f"生成caption: {generated_caption}")
            
        except Exception as e:
            print(f"生成样例 {i+1} 时出错: {e}")

if __name__ == "__main__":
    main()<|MERGE_RESOLUTION|>--- conflicted
+++ resolved
@@ -312,11 +312,7 @@
         
         # Print up to 5 predictions and labels for debugging
         for i, (ref, pred) in enumerate(zip(label_str, pred_str)):
-<<<<<<< HEAD
-            if i in [0, 5, 10, 15, 20, 25]: 
-=======
             if i in [0, 5, 10, 15, 20, 25]:  
->>>>>>> 8bf75270
                 print(f"Sample {i + 1}:")
                 print(f"  Reference: {ref}")
                 print(f"  Prediction: {pred}\n")
