<<<<<<< HEAD
"""
ByteFormer + GPT2 Caption Inference Script
使用训练好的ByteFormer-GPT2模型对Flickr8k测试集进行推理生成caption

示例运行命令：
python byteformer-hf-migration/scripts/inference_byteformer_gpt2_caption.py \
    --model_path ./byteformer_gpt2_caption \
    --num_samples 100 \
    --batch_size 16 \
    --num_beams 5 \
    --max_length 16
"""

import sys
import os
import argparse
sys.path.insert(0, os.path.abspath(os.path.join(os.path.dirname(__file__), "..")))
import torch
import torch.nn as nn
import torch.nn.functional as F
from torchvision import transforms
from datasets import load_dataset
from PIL import Image
import numpy as np
from typing import Optional, Dict, Union, List
from corenet.options.opts import get_training_arguments
from utils.hf_adapter_utils import CorenetToHFPretrainedConfig, CorenetToHFPretrainedModel
from corenet.data.transforms.image_bytes import PILSave
from corenet.data.collate_fns.byteformer_collate_functions import byteformer_image_collate_fn
from transformers import GPT2LMHeadModel, GPT2Config, AutoTokenizer, EncoderDecoderModel, GenerationConfig
from transformers.models.encoder_decoder.configuration_encoder_decoder import EncoderDecoderConfig
from transformers.generation.utils import GenerationMixin
from transformers import PreTrainedModel
import evaluate
import nltk
from nltk.translate.bleu_score import sentence_bleu, SmoothingFunction
import torchtext
torchtext.disable_torchtext_deprecation_warning()
import json
from tqdm import tqdm

from transformers import AutoConfig, AutoModel
from transformers.models.auto.configuration_auto import CONFIG_MAPPING
from transformers.models.auto.modeling_auto import MODEL_MAPPING

CONFIG_MAPPING.register("byteformer", CorenetToHFPretrainedConfig)
MODEL_MAPPING.register(CorenetToHFPretrainedConfig, CorenetToHFPretrainedModel)

class ByteFormerWrapper(PreTrainedModel):
    """ByteFormer包装器，适配HuggingFace EncoderDecoderModel接口
    
    精确复用CoreNet ByteFormer的实现，只是去掉分类头，保留完整的特征表示
    """
    def __init__(self, byteformer_model, config):
        super().__init__(config)
        self.byteformer = byteformer_model
        self.config = config
        # 设置必要的属性
        self.main_input_name = "input_ids"
        
    def forward(self, input_ids, attention_mask=None, **kwargs):
        """
        前向传播，复用ByteFormer的backbone，但返回序列特征而不是分类结果
        
        Args:
            input_ids: 输入token序列 [batch_size, sequence_length]
            attention_mask: 注意力掩码 (未使用，ByteFormer内部处理掩码)
            
        Returns:
            BaseModelOutput: 包含last_hidden_state的输出
        """
        # 步骤1: 获取backbone输入 (embeddings + positional embeddings)
        x, key_padding_mask = self.byteformer.get_backbone_inputs(input_ids)
        
        # 步骤2: 通过transformer backbone
        x, updated_mask = self.byteformer.backbone_forward(x, key_padding_mask)
        
        # 步骤3: 返回完整的序列特征，而不是池化后的分类特征
        # x的形状是 [batch_size, sequence_length, hidden_size]
        # 这样可以给decoder提供更丰富的信息
        
        # 返回符合HuggingFace格式的输出
        from transformers.modeling_outputs import BaseModelOutput
        return BaseModelOutput(
            last_hidden_state=x,
            # 可选：添加注意力掩码信息
            # attentions=None,  # ByteFormer不返回attention weights
        )
    def get_output_embeddings(self):
        return None
    def set_output_embeddings(self, x):
        pass
    def gradient_checkpointing_enable(self):
        pass
    def gradient_checkpointing_disable(self):
        pass
    def _set_gradient_checkpointing(self, module, value):
        pass
    def tie_weights(self):
        pass

def parse_args():
    """解析命令行参数"""
    parser = argparse.ArgumentParser(description="ByteFormer + GPT2 Caption Inference")
    parser.add_argument("--model_path", type=str, required=True, help="训练好的模型路径")
    parser.add_argument("--config", type=str, default="byteformer-hf-migration/configs/conv_kernel_size=4,window_sizes=[128].yaml", help="CoreNet配置文件路径")
    parser.add_argument("--weights", type=str, default="byteformer-hf-migration/weights/imagenet_jpeg_q60_k4_w128.pt", help="预训练权重文件路径")
    parser.add_argument("--dataset_name", type=str, default="jxie/flickr8k", help="数据集名称")
    parser.add_argument("--num_samples", type=int, default=None, help="推理样本数量（None表示使用全部测试数据）")
    parser.add_argument("--batch_size", type=int, default=16, help="推理批大小")
    parser.add_argument("--max_length", type=int, default=50, help="生成caption的最大长度")
    parser.add_argument("--num_beams", type=int, default=5, help="Beam search数量")
    parser.add_argument("--temperature", type=float, default=1.0, help="生成温度")
    parser.add_argument("--top_p", type=float, default=0.9, help="Top-p采样参数")
    parser.add_argument("--output_file", type=str, default="inference_results.json", help="推理结果输出文件")
    parser.add_argument("--device", type=str, default=None, help="设备（cpu/cuda）")
    return parser.parse_args()

def load_model_and_tokenizer(model_path: str, config_path: str, weights_path: str, device: str):
    """从组件初始化模型，然后加载训练好的权重"""
    print(f"Initializing model from components and loading weights from {model_path}...")
    
    # 步骤1: 加载CoreNet配置
    opts = get_training_arguments(args=[
        "--common.config-file", config_path,
        "--model.classification.pretrained", weights_path,
        "--model.classification.n-classes", "1000"
    ])

    # 步骤2: 初始化ByteFormer编码器（使用ImageNet预训练权重）
    vocab_size = getattr(opts, "model.classification.byteformer.vocab_size", 257)
    hf_config = CorenetToHFPretrainedConfig(**vars(opts))
    byteformer_model = CorenetToHFPretrainedModel(hf_config, vocab_size)

    # 加载ImageNet预训练权重
    weights = torch.load(weights_path, map_location='cpu')
    model_state = byteformer_model.model.state_dict()
    pretrained_state = {k: v for k, v in weights.items() if k in model_state and model_state[k].shape == v.shape}
    byteformer_model.model.load_state_dict(pretrained_state, strict=False)

    # 移除分类头
    byteformer_encoder = byteformer_model.model
    if hasattr(byteformer_encoder, 'classifier'):
        delattr(byteformer_encoder, 'classifier')

    # 步骤3: 初始化GPT2解码器
    gpt2_config = GPT2Config.from_pretrained("gpt2")
    gpt2_config.add_cross_attention = True
    gpt2_decoder = GPT2LMHeadModel.from_pretrained("gpt2", config=gpt2_config)

    # 步骤4: 构建EncoderDecoder模型
    wrapped_encoder = ByteFormerWrapper(byteformer_encoder, hf_config)
    model = EncoderDecoderModel(encoder=wrapped_encoder, decoder=gpt2_decoder)

    # 步骤5: 加载tokenizer
    try:
        tokenizer = AutoTokenizer.from_pretrained(model_path)
        print("Loaded tokenizer from trained model")
    except:
        print("Failed to load tokenizer from trained model, using gpt2 tokenizer")
        tokenizer = AutoTokenizer.from_pretrained("gpt2")
    
    if tokenizer.pad_token is None:
        tokenizer.pad_token = tokenizer.eos_token
        tokenizer.pad_token_id = tokenizer.eos_token_id

    # 步骤6: 配置模型基本参数（与训练脚本一致）
    model.config.decoder_start_token_id = tokenizer.bos_token_id
    model.config.pad_token_id = tokenizer.pad_token_id
    model.config.eos_token_id = tokenizer.eos_token_id
    model.config.vocab_size = tokenizer.vocab_size
    model.main_input_name = "input_ids"

    # 步骤7: 尝试加载训练好的权重
    try:
        # 尝试不同的权重文件路径
        weight_files = [
            f"{model_path}/pytorch_model.bin",
            f"{model_path}/model.safetensors",
            f"{model_path}/pytorch_model.safetensors"
        ]
        
        loaded = False
        for weight_file in weight_files:
            if os.path.exists(weight_file):
                print(f"Loading trained weights from {weight_file}")
                if weight_file.endswith('.safetensors'):
                    from safetensors.torch import load_file
                    trained_weights = load_file(weight_file)
                else:
                    trained_weights = torch.load(weight_file, map_location='cpu')
                
                # 加载权重，允许部分加载
                missing_keys, unexpected_keys = model.load_state_dict(trained_weights, strict=False)
                print(f"Loaded trained weights successfully!")
                if missing_keys:
                    print(f"Missing keys: {len(missing_keys)} (these will use initialization values)")
                if unexpected_keys:
                    print(f"Unexpected keys: {len(unexpected_keys)} (these will be ignored)")
                loaded = True
                break
        
        if not loaded:
            print(f"No weight file found in {model_path}, using initialization weights only")
            
    except Exception as e:
        print(f"Failed to load trained weights: {e}")
        print("Using initialization weights only")

    model.to(device)
    model.eval()

    print(f"Model loaded successfully on {device}")
    return model, tokenizer


def prepare_dataset(dataset_name: str, num_samples: Optional[int] = None):
    """准备测试数据集"""
    print(f"Loading dataset: {dataset_name}")
    dataset = load_dataset(dataset_name, split="test")
    
    if num_samples is not None:
        dataset = dataset.select(range(min(num_samples, len(dataset))))
        print(f"Using {len(dataset)} samples from test set")
    else:
        print(f"Using full test set: {len(dataset)} samples")
    return dataset

class CaptionDataset(torch.utils.data.Dataset):
    def __init__(self, split="test", num_samples=None, dataset_name="jxie/flickr8k"):
        """初始化数据集"""
        self.dataset = load_dataset(dataset_name, split=split)
        self.dataset_name = dataset_name
        self.split = split
        self.total_samples = len(self.dataset) * 5
        if num_samples is not None and num_samples < self.total_samples:
            self.total_samples = num_samples
            print(f"使用 {split} 数据集的前 {num_samples} 个样本")
        else:
            print(f"使用完整的 {split} 数据集，共 {self.total_samples} 个样本")

    def __getitem__(self, idx):
        """获取单个样本"""
        dataset_idx = idx // 5  # 每个图片对应5个caption
        caption_idx = idx % 5   # caption编号 0-4
        item = self.dataset[dataset_idx]
        
        img = item["image"] if "image" in item else item["jpg"]
        if img.mode != 'RGB':
            img = img.convert('RGB')
        img_tensor = preprocess_image(img)
        
        # 尝试不同的caption字段名
        caption = ""
        if f"caption_{caption_idx}" in item:
            caption = item[f"caption_{caption_idx}"]
        elif "caption" in item:
            if isinstance(item["caption"], list):
                caption = item["caption"][caption_idx] if caption_idx < len(item["caption"]) else ""
            else:
                caption = item["caption"]
        elif "captions" in item:
            if isinstance(item["captions"], list):
                caption = item["captions"][caption_idx] if caption_idx < len(item["captions"]) else ""
            else:
                caption = item["captions"]
        
        return {
            'image_tensor': img_tensor,
            'caption': caption
        }

    def __len__(self):
        return self.total_samples

def preprocess_image(image):
    """图像预处理"""
    if image.mode != 'RGB':
        image = image.convert('RGB')
    transform = transforms.Compose([
        transforms.Resize((224, 224)),
        transforms.ToTensor()
    ])
    return transform(image)

def create_collate_fn(opts):
    """创建collate函数，需要opts参数"""
    def collate_fn(batch):
        """批处理函数"""
        images = []
        ground_truth_captions = []
        image_paths = []

        for idx, item in enumerate(batch):
            images.append(item['image_tensor'])
            ground_truth_captions.append(item['caption'])
            # 构造图片路径或ID
            image_paths.append(f"image_{idx}")

        corenet_batch = []
        for img_tensor in images:
            corenet_batch.append({"samples": img_tensor, "targets": torch.tensor(0)})  # dummy target

        collated = byteformer_image_collate_fn(corenet_batch, opts)

        return {
            "input_ids": collated["samples"],
            "ground_truth_captions": ground_truth_captions,
            "image_paths": image_paths
        }
    return collate_fn

def generate_captions(model, tokenizer, dataloader, args, device):
    """生成captions"""
    print("Generating captions...")
    all_results = []
    rouge = evaluate.load("rouge")

    generation_config = GenerationConfig(
        max_length=args.max_length,
        num_beams=args.num_beams,
        temperature=args.temperature,
        do_sample=True if args.temperature > 1.0 else False,
        pad_token_id=tokenizer.pad_token_id,
        eos_token_id=tokenizer.eos_token_id,
        bos_token_id=tokenizer.bos_token_id,
        no_repeat_ngram_size=3,  # 防止重复3-gram
        early_stopping=True,     # 早停
    )
    
    total_samples = 0
    bleu_1_scores = []
    bleu_4_scores = []
    rouge_scores = []
    
    # 使用tqdm进度条，始终只显示一条在下方
    from tqdm import tqdm
    pbar = tqdm(total=len(dataloader), desc="Inference", position=0, leave=True, dynamic_ncols=True)
    with torch.no_grad():
        for batch_idx, batch in enumerate(dataloader):
            input_ids = batch["input_ids"].to(device)
            ground_truth_captions = batch["ground_truth_captions"]
            image_paths = batch["image_paths"]
            generated_ids = model.generate(
                input_ids=input_ids,
                generation_config=generation_config
            )
            generated_captions = tokenizer.batch_decode(
                generated_ids, skip_special_tokens=True
            )
            for i, (image_path, generated_caption, gt_caption) in enumerate(
                zip(image_paths, generated_captions, ground_truth_captions)
            ):
                if gt_caption:
                    reference = [nltk.word_tokenize(gt_caption.lower())]
                    candidate = nltk.word_tokenize(generated_caption.lower())
                    smoothing_function = SmoothingFunction().method4                    
                    bleu_1 = sentence_bleu(
                        reference, candidate, 
                        weights=(1, 0, 0, 0), 
                        smoothing_function=smoothing_function
                    )
                    bleu_4 = sentence_bleu(
                        reference, candidate, 
                        weights=(0.25, 0.25, 0.25, 0.25), 
                        smoothing_function=smoothing_function
                    )
                    rouge_output = rouge.compute(
                        predictions=[generated_caption], 
                        references=[gt_caption]
                    )
                    bleu_1_scores.append(bleu_1)
                    bleu_4_scores.append(bleu_4)
                    rouge_scores.append(rouge_output["rougeL"])
                # 保存结果
                result = {
                    "image_path": image_path,
                    "generated_caption": generated_caption,
                    "ground_truth_caption": gt_caption,
                    "bleu_1": bleu_1 if gt_caption else None,
                    "bleu_4": bleu_4 if gt_caption else None,
                    "rouge_l": rouge_output["rougeL"] if gt_caption else None
                }
                all_results.append(result)
                total_samples += 1
 
                # 打印每隔5条样本，最多打印10条，格式化输出
                if total_samples % 5 == 1 and total_samples <= 46:
                    pbar.clear()  # 清除进度条，避免混入输出
                    print("\n==================== Sample {} ====================".format(total_samples))
                    print(f"Generated Caption:\n  {generated_caption}")
                    print(f"Ground Truth:\n  {gt_caption}")
                    print(f"BLEU-1: {bleu_1:.4f} | BLEU-4: {bleu_4:.4f}")
                    print("==================================================")
                    pbar.refresh()  # 重新显示进度条
            pbar.update(1)
    pbar.close()

    if bleu_1_scores:
        avg_bleu_1 = np.mean(bleu_1_scores)
        avg_bleu_4 = np.mean(bleu_4_scores)
        avg_rouge_l = np.mean(rouge_scores)

        print(f"\nOverall Results:")
        print(f"  Total samples: {total_samples}")
        print(f"  Average BLEU-1: {avg_bleu_1:.4f}")
        print(f"  Average BLEU-4: {avg_bleu_4:.4f}")
        print(f"  Average ROUGE-L: {avg_rouge_l:.4f}")
        summary = {
            "total_samples": total_samples,
            "average_bleu_1": avg_bleu_1,
            "average_bleu_4": avg_bleu_4,
            "average_rouge_l": avg_rouge_l,
        }
    else:
        summary = {"total_samples": total_samples}
    return all_results, summary


def main():
    args = parse_args()

    if args.device is None:
        device = "cuda" if torch.cuda.is_available() else "cpu"
    else:
        device = args.device
    
    print("ByteFormer + GPT2 Caption Inference")
    print("=" * 50)
    print(f"Model path: {args.model_path}")
    print(f"Dataset: {args.dataset_name}")
    print(f"Device: {device}")
    print(f"Batch size: {args.batch_size}")
    print(f"Max length: {args.max_length}")
    print(f"Num beams: {args.num_beams}")
    print("=" * 50)

    # 加载CoreNet配置
    opts = get_training_arguments(args=[
        "--common.config-file", args.config,
        "--model.classification.pretrained", args.weights,
        "--model.classification.n-classes", "1000"
    ])

    model, tokenizer = load_model_and_tokenizer(
        args.model_path, args.config, args.weights, device
    )
    dataset = CaptionDataset(split="test", num_samples=args.num_samples, dataset_name=args.dataset_name)

    # 创建collate函数
    collate_fn = create_collate_fn(opts)
    
    dataloader = torch.utils.data.DataLoader(
        dataset,
        batch_size=args.batch_size,
        shuffle=False,
        collate_fn=collate_fn,
        num_workers=0  # 避免multiprocessing问题
    )

    results, summary = generate_captions(model, tokenizer, dataloader, args, device)
    output_data = {
        "args": vars(args),
        "summary": summary,
        "results": results
    }
    with open(args.output_file, 'w', encoding='utf-8') as f:
        json.dump(output_data, f, indent=2, ensure_ascii=False)
    print(f"\nResults saved to: {args.output_file}")

if __name__ == "__main__":
    main()
=======
"""
ByteFormer + GPT2 Caption Inference Script
使用训练好的ByteFormer-GPT2模型对Flickr8k测试集进行推理生成caption

示例运行命令：
python byteformer-hf-migration/scripts/inference_byteformer_gpt2_caption.py \
    --model_path ./byteformer_gpt2_caption \
    --num_samples 100 \
    --batch_size 48 \
    --num_beams 5 \
    --max_length 16
"""

import sys
import os
import argparse
sys.path.insert(0, os.path.abspath(os.path.join(os.path.dirname(__file__), "..")))
import torch
import torch.nn as nn
import torch.nn.functional as F
from torchvision import transforms
from datasets import load_dataset
from PIL import Image
import numpy as np
from typing import Optional, Dict, Union, List
from corenet.options.opts import get_training_arguments
from utils.hf_adapter_utils import CorenetToHFPretrainedConfig, CorenetToHFPretrainedModel
from corenet.data.transforms.image_bytes import PILSave
from corenet.data.collate_fns.byteformer_collate_functions import byteformer_image_collate_fn
from transformers import GPT2LMHeadModel, GPT2Config, AutoTokenizer, EncoderDecoderModel, GenerationConfig
from transformers.models.encoder_decoder.configuration_encoder_decoder import EncoderDecoderConfig
from transformers.generation.utils import GenerationMixin
from transformers import PreTrainedModel
import evaluate
import nltk
from nltk.translate.bleu_score import sentence_bleu, SmoothingFunction
import torchtext
torchtext.disable_torchtext_deprecation_warning()
import json
from tqdm import tqdm

from transformers import AutoConfig, AutoModel
from transformers.models.auto.configuration_auto import CONFIG_MAPPING
from transformers.models.auto.modeling_auto import MODEL_MAPPING

CONFIG_MAPPING.register("byteformer", CorenetToHFPretrainedConfig)
MODEL_MAPPING.register(CorenetToHFPretrainedConfig, CorenetToHFPretrainedModel)

class ByteFormerWrapper(PreTrainedModel):
    """ByteFormer包装器，适配HuggingFace EncoderDecoderModel接口
    
    精确复用CoreNet ByteFormer的实现，只是去掉分类头，保留完整的特征表示
    """
    def __init__(self, byteformer_model, config):
        super().__init__(config)
        self.byteformer = byteformer_model
        self.config = config
        # 设置必要的属性
        self.main_input_name = "input_ids"
        
    def forward(self, input_ids, attention_mask=None, **kwargs):
        """
        前向传播，复用ByteFormer的backbone，但返回序列特征而不是分类结果
        
        Args:
            input_ids: 输入token序列 [batch_size, sequence_length]
            attention_mask: 注意力掩码 (未使用，ByteFormer内部处理掩码)
            
        Returns:
            BaseModelOutput: 包含last_hidden_state的输出
        """
        # 步骤1: 获取backbone输入 (embeddings + positional embeddings)
        x, key_padding_mask = self.byteformer.get_backbone_inputs(input_ids)
        
        # 步骤2: 通过transformer backbone
        x, updated_mask = self.byteformer.backbone_forward(x, key_padding_mask)
        
        # 步骤3: 返回完整的序列特征，而不是池化后的分类特征
        # x的形状是 [batch_size, sequence_length, hidden_size]
        # 这样可以给decoder提供更丰富的信息
        
        # 返回符合HuggingFace格式的输出
        from transformers.modeling_outputs import BaseModelOutput
        return BaseModelOutput(
            last_hidden_state=x,
            # 可选：添加注意力掩码信息
            # attentions=None,  # ByteFormer不返回attention weights
        )
    def get_output_embeddings(self):
        return None
    def set_output_embeddings(self, x):
        pass
    def gradient_checkpointing_enable(self):
        pass
    def gradient_checkpointing_disable(self):
        pass
    def _set_gradient_checkpointing(self, module, value):
        pass
    def tie_weights(self):
        pass

def parse_args():
    """解析命令行参数"""
    parser = argparse.ArgumentParser(description="ByteFormer + GPT2 Caption Inference")
    parser.add_argument("--model_path", type=str, required=True, help="训练好的模型路径")
    parser.add_argument("--config", type=str, default="byteformer-hf-migration/configs/conv_kernel_size=4,window_sizes=[128].yaml", help="CoreNet配置文件路径")
    parser.add_argument("--weights", type=str, default="byteformer-hf-migration/weights/imagenet_jpeg_q60_k4_w128.pt", help="预训练权重文件路径")
    parser.add_argument("--dataset_name", type=str, default="jxie/flickr8k", help="数据集名称")
    parser.add_argument("--num_samples", type=int, default=None, help="推理样本数量（None表示使用全部测试数据）")
    parser.add_argument("--batch_size", type=int, default=16, help="推理批大小")
    parser.add_argument("--max_length", type=int, default=50, help="生成caption的最大长度")
    parser.add_argument("--num_beams", type=int, default=5, help="Beam search数量")
    parser.add_argument("--temperature", type=float, default=1.0, help="生成温度")
    parser.add_argument("--top_p", type=float, default=0.9, help="Top-p采样参数")
    parser.add_argument("--output_file", type=str, default="inference_results.json", help="推理结果输出文件")
    parser.add_argument("--device", type=str, default=None, help="设备（cpu/cuda）")
    return parser.parse_args()

def load_model_and_tokenizer(model_path: str, config_path: str, weights_path: str, device: str):
    """从组件初始化模型，然后加载训练好的权重"""
    print(f"Initializing model from components and loading weights from {model_path}...")
    
    # 步骤1: 加载CoreNet配置
    opts = get_training_arguments(args=[
        "--common.config-file", config_path,
        "--model.classification.pretrained", weights_path,
        "--model.classification.n-classes", "1000"
    ])

    # 步骤2: 初始化ByteFormer编码器（使用ImageNet预训练权重）
    vocab_size = getattr(opts, "model.classification.byteformer.vocab_size", 257)
    hf_config = CorenetToHFPretrainedConfig(**vars(opts))
    byteformer_model = CorenetToHFPretrainedModel(hf_config, vocab_size)

    # 加载ImageNet预训练权重
    weights = torch.load(weights_path, map_location='cpu')
    model_state = byteformer_model.model.state_dict()
    pretrained_state = {k: v for k, v in weights.items() if k in model_state and model_state[k].shape == v.shape}
    byteformer_model.model.load_state_dict(pretrained_state, strict=False)

    # 移除分类头
    byteformer_encoder = byteformer_model.model
    if hasattr(byteformer_encoder, 'classifier'):
        delattr(byteformer_encoder, 'classifier')

    # 步骤3: 初始化GPT2解码器
    gpt2_config = GPT2Config.from_pretrained("gpt2")
    gpt2_config.add_cross_attention = True
    gpt2_decoder = GPT2LMHeadModel.from_pretrained("gpt2", config=gpt2_config)

    # 步骤4: 构建EncoderDecoder模型
    wrapped_encoder = ByteFormerWrapper(byteformer_encoder, hf_config)
    model = EncoderDecoderModel(encoder=wrapped_encoder, decoder=gpt2_decoder)

    # 步骤5: 加载tokenizer
    try:
        tokenizer = AutoTokenizer.from_pretrained(model_path)
        print("Loaded tokenizer from trained model")
    except:
        print("Failed to load tokenizer from trained model, using gpt2 tokenizer")
        tokenizer = AutoTokenizer.from_pretrained("gpt2")
    
    if tokenizer.pad_token is None:
        tokenizer.pad_token = tokenizer.eos_token
        tokenizer.pad_token_id = tokenizer.eos_token_id

    # 步骤6: 配置模型基本参数（与训练脚本一致）
    model.config.decoder_start_token_id = tokenizer.bos_token_id
    model.config.pad_token_id = tokenizer.pad_token_id
    model.config.eos_token_id = tokenizer.eos_token_id
    model.config.vocab_size = tokenizer.vocab_size
    model.main_input_name = "input_ids"

    # 步骤7: 尝试加载训练好的权重
    try:
        # 尝试不同的权重文件路径
        weight_files = [
            f"{model_path}/pytorch_model.bin",
            f"{model_path}/model.safetensors",
            f"{model_path}/pytorch_model.safetensors"
        ]
        
        loaded = False
        for weight_file in weight_files:
            if os.path.exists(weight_file):
                print(f"Loading trained weights from {weight_file}")
                if weight_file.endswith('.safetensors'):
                    from safetensors.torch import load_file
                    trained_weights = load_file(weight_file)
                else:
                    trained_weights = torch.load(weight_file, map_location='cpu')
                
                # 加载权重，允许部分加载
                missing_keys, unexpected_keys = model.load_state_dict(trained_weights, strict=False)
                print(f"Loaded trained weights successfully!")
                if missing_keys:
                    print(f"Missing keys: {len(missing_keys)} (these will use initialization values)")
                if unexpected_keys:
                    print(f"Unexpected keys: {len(unexpected_keys)} (these will be ignored)")
                loaded = True
                break
        
        if not loaded:
            print(f"No weight file found in {model_path}, using initialization weights only")
            
    except Exception as e:
        print(f"Failed to load trained weights: {e}")
        print("Using initialization weights only")

    model.to(device)
    model.eval()

    print(f"Model loaded successfully on {device}")
    return model, tokenizer


def prepare_dataset(dataset_name: str, num_samples: Optional[int] = None):
    """准备测试数据集"""
    print(f"Loading dataset: {dataset_name}")
    dataset = load_dataset(dataset_name, split="validation")
    
    if num_samples is not None:
        dataset = dataset.select(range(min(num_samples, len(dataset))))
        print(f"Using {len(dataset)} samples from test set")
    else:
        print(f"Using full test set: {len(dataset)} samples")
    return dataset

class CaptionDataset(torch.utils.data.Dataset):
    def __init__(self, split="test", num_samples=None, dataset_name="jxie/flickr8k"):
        """初始化数据集"""
        self.dataset = load_dataset(dataset_name, split=split)
        self.dataset_name = dataset_name
        self.split = split
        self.total_samples = len(self.dataset) * 5
        if num_samples is not None and num_samples < self.total_samples:
            self.total_samples = num_samples
            print(f"使用 {split} 数据集的前 {num_samples} 个样本")
        else:
            print(f"使用完整的 {split} 数据集，共 {self.total_samples} 个样本")

    def __getitem__(self, idx):
        """获取单个样本"""
        dataset_idx = idx // 5  # 每个图片对应5个caption
        caption_idx = idx % 5   # caption编号 0-4
        item = self.dataset[dataset_idx]
        
        img = item["image"] if "image" in item else item["jpg"]
        if img.mode != 'RGB':
            img = img.convert('RGB')
        img_tensor = preprocess_image(img)
        
        # 尝试不同的caption字段名
        caption = ""
        if f"caption_{caption_idx}" in item:
            caption = item[f"caption_{caption_idx}"]
        elif "caption" in item:
            if isinstance(item["caption"], list):
                caption = item["caption"][caption_idx] if caption_idx < len(item["caption"]) else ""
            else:
                caption = item["caption"]
        elif "captions" in item:
            if isinstance(item["captions"], list):
                caption = item["captions"][caption_idx] if caption_idx < len(item["captions"]) else ""
            else:
                caption = item["captions"]
        
        return {
            'image_tensor': img_tensor,
            'caption': caption
        }

    def __len__(self):
        return self.total_samples

def preprocess_image(image):
    """图像预处理"""
    if image.mode != 'RGB':
        image = image.convert('RGB')
    transform = transforms.Compose([
        transforms.Resize((224, 224)),
        transforms.ToTensor()
    ])
    return transform(image)

def create_collate_fn(opts):
    """创建collate函数，需要opts参数"""
    def collate_fn(batch):
        """批处理函数"""
        images = []
        ground_truth_captions = []
        image_paths = []

        for idx, item in enumerate(batch):
            images.append(item['image_tensor'])
            ground_truth_captions.append(item['caption'])
            # 构造图片路径或ID
            image_paths.append(f"image_{idx}")

        corenet_batch = []
        for img_tensor in images:
            corenet_batch.append({"samples": img_tensor, "targets": torch.tensor(0)})  # dummy target

        collated = byteformer_image_collate_fn(corenet_batch, opts)

        return {
            "input_ids": collated["samples"],
            "ground_truth_captions": ground_truth_captions,
            "image_paths": image_paths
        }
    return collate_fn

def generate_captions(model, tokenizer, dataloader, args, device):
    """生成captions"""
    print("Generating captions...")
    all_results = []
    rouge = evaluate.load("rouge")

    generation_config = GenerationConfig(
        max_length=args.max_length,
        num_beams=args.num_beams,
        temperature=args.temperature,
        do_sample=True if args.temperature > 1.0 else False,
        pad_token_id=tokenizer.pad_token_id,
        eos_token_id=tokenizer.eos_token_id,
        bos_token_id=tokenizer.bos_token_id,
        no_repeat_ngram_size=3,  # 防止重复3-gram
        early_stopping=True,     # 早停
    )
    
    total_samples = 0
    bleu_1_scores = []
    bleu_4_scores = []
    rouge_scores = []
    
    # 使用tqdm进度条，始终只显示一条在下方
    from tqdm import tqdm
    pbar = tqdm(total=len(dataloader), desc="Inference", position=0, leave=True, dynamic_ncols=True)
    with torch.no_grad():
        for batch_idx, batch in enumerate(dataloader):
            input_ids = batch["input_ids"].to(device)
            ground_truth_captions = batch["ground_truth_captions"]
            image_paths = batch["image_paths"]
            generated_ids = model.generate(
                input_ids=input_ids,
                generation_config=generation_config
            )
            generated_captions = tokenizer.batch_decode(
                generated_ids, skip_special_tokens=True
            )
            for i, (image_path, generated_caption, gt_caption) in enumerate(
                zip(image_paths, generated_captions, ground_truth_captions)
            ):
                if gt_caption:
                    reference = [nltk.word_tokenize(gt_caption.lower())]
                    candidate = nltk.word_tokenize(generated_caption.lower())
                    smoothing_function = SmoothingFunction().method4                    
                    bleu_1 = sentence_bleu(
                        reference, candidate, 
                        weights=(1, 0, 0, 0), 
                        smoothing_function=smoothing_function
                    )
                    bleu_4 = sentence_bleu(
                        reference, candidate, 
                        weights=(0.25, 0.25, 0.25, 0.25), 
                        smoothing_function=smoothing_function
                    )
                    rouge_output = rouge.compute(
                        predictions=[generated_caption], 
                        references=[gt_caption]
                    )
                    bleu_1_scores.append(bleu_1)
                    bleu_4_scores.append(bleu_4)
                    rouge_scores.append(rouge_output["rougeL"])
                # 保存结果
                result = {
                    "image_path": image_path,
                    "generated_caption": generated_caption,
                    "ground_truth_caption": gt_caption,
                    "bleu_1": bleu_1 if gt_caption else None,
                    "bleu_4": bleu_4 if gt_caption else None,
                    "rouge_l": rouge_output["rougeL"] if gt_caption else None
                }
                all_results.append(result)
                total_samples += 1
 
                # 打印每隔5条样本，最多打印10条，格式化输出
                if total_samples % 5 == 1 and total_samples <= 46:
                    pbar.clear()  # 清除进度条，避免混入输出
                    print("\n==================== Sample {} ====================".format(total_samples))
                    print(f"Generated Caption:\n  {generated_caption}")
                    print(f"Ground Truth:\n  {gt_caption}")
                    print(f"BLEU-1: {bleu_1:.4f} | BLEU-4: {bleu_4:.4f}")
                    print("==================================================")
                    pbar.refresh()  # 重新显示进度条
            pbar.update(1)
    pbar.close()

    if bleu_1_scores:
        avg_bleu_1 = np.mean(bleu_1_scores)
        avg_bleu_4 = np.mean(bleu_4_scores)
        avg_rouge_l = np.mean(rouge_scores)

        print(f"\nOverall Results:")
        print(f"  Total samples: {total_samples}")
        print(f"  Average BLEU-1: {avg_bleu_1:.4f}")
        print(f"  Average BLEU-4: {avg_bleu_4:.4f}")
        print(f"  Average ROUGE-L: {avg_rouge_l:.4f}")
        summary = {
            "total_samples": total_samples,
            "average_bleu_1": avg_bleu_1,
            "average_bleu_4": avg_bleu_4,
            "average_rouge_l": avg_rouge_l,
        }
    else:
        summary = {"total_samples": total_samples}
    return all_results, summary


def main():
    args = parse_args()

    if args.device is None:
        device = "cuda" if torch.cuda.is_available() else "cpu"
    else:
        device = args.device
    
    print("ByteFormer + GPT2 Caption Inference")
    print("=" * 50)
    print(f"Model path: {args.model_path}")
    print(f"Dataset: {args.dataset_name}")
    print(f"Device: {device}")
    print(f"Batch size: {args.batch_size}")
    print(f"Max length: {args.max_length}")
    print(f"Num beams: {args.num_beams}")
    print("=" * 50)

    # 加载CoreNet配置
    opts = get_training_arguments(args=[
        "--common.config-file", args.config,
        "--model.classification.pretrained", args.weights,
        "--model.classification.n-classes", "1000"
    ])

    model, tokenizer = load_model_and_tokenizer(
        args.model_path, args.config, args.weights, device
    )
    dataset = CaptionDataset(split="validation", num_samples=args.num_samples, dataset_name=args.dataset_name)

    # 创建collate函数
    collate_fn = create_collate_fn(opts)
    
    dataloader = torch.utils.data.DataLoader(
        dataset,
        batch_size=args.batch_size,
        shuffle=False,
        collate_fn=collate_fn,
        num_workers=0  # 避免multiprocessing问题
    )

    results, summary = generate_captions(model, tokenizer, dataloader, args, device)
    output_data = {
        "args": vars(args),
        "summary": summary,
        "results": results
    }
    with open(args.output_file, 'w', encoding='utf-8') as f:
        json.dump(output_data, f, indent=2, ensure_ascii=False)
    print(f"\nResults saved to: {args.output_file}")

if __name__ == "__main__":
    main()
>>>>>>> 2b4b6d3d
<|MERGE_RESOLUTION|>--- conflicted
+++ resolved
@@ -1,4 +1,3 @@
-<<<<<<< HEAD
 """
 ByteFormer + GPT2 Caption Inference Script
 使用训练好的ByteFormer-GPT2模型对Flickr8k测试集进行推理生成caption
@@ -7,7 +6,7 @@
 python byteformer-hf-migration/scripts/inference_byteformer_gpt2_caption.py \
     --model_path ./byteformer_gpt2_caption \
     --num_samples 100 \
-    --batch_size 16 \
+    --batch_size 48 \
     --num_beams 5 \
     --max_length 16
 """
@@ -218,7 +217,7 @@
 def prepare_dataset(dataset_name: str, num_samples: Optional[int] = None):
     """准备测试数据集"""
     print(f"Loading dataset: {dataset_name}")
-    dataset = load_dataset(dataset_name, split="test")
+    dataset = load_dataset(dataset_name, split="validation")
     
     if num_samples is not None:
         dataset = dataset.select(range(min(num_samples, len(dataset))))
@@ -446,7 +445,7 @@
     model, tokenizer = load_model_and_tokenizer(
         args.model_path, args.config, args.weights, device
     )
-    dataset = CaptionDataset(split="test", num_samples=args.num_samples, dataset_name=args.dataset_name)
+    dataset = CaptionDataset(split="validation", num_samples=args.num_samples, dataset_name=args.dataset_name)
 
     # 创建collate函数
     collate_fn = create_collate_fn(opts)
@@ -470,478 +469,4 @@
     print(f"\nResults saved to: {args.output_file}")
 
 if __name__ == "__main__":
-    main()
-=======
-"""
-ByteFormer + GPT2 Caption Inference Script
-使用训练好的ByteFormer-GPT2模型对Flickr8k测试集进行推理生成caption
-
-示例运行命令：
-python byteformer-hf-migration/scripts/inference_byteformer_gpt2_caption.py \
-    --model_path ./byteformer_gpt2_caption \
-    --num_samples 100 \
-    --batch_size 48 \
-    --num_beams 5 \
-    --max_length 16
-"""
-
-import sys
-import os
-import argparse
-sys.path.insert(0, os.path.abspath(os.path.join(os.path.dirname(__file__), "..")))
-import torch
-import torch.nn as nn
-import torch.nn.functional as F
-from torchvision import transforms
-from datasets import load_dataset
-from PIL import Image
-import numpy as np
-from typing import Optional, Dict, Union, List
-from corenet.options.opts import get_training_arguments
-from utils.hf_adapter_utils import CorenetToHFPretrainedConfig, CorenetToHFPretrainedModel
-from corenet.data.transforms.image_bytes import PILSave
-from corenet.data.collate_fns.byteformer_collate_functions import byteformer_image_collate_fn
-from transformers import GPT2LMHeadModel, GPT2Config, AutoTokenizer, EncoderDecoderModel, GenerationConfig
-from transformers.models.encoder_decoder.configuration_encoder_decoder import EncoderDecoderConfig
-from transformers.generation.utils import GenerationMixin
-from transformers import PreTrainedModel
-import evaluate
-import nltk
-from nltk.translate.bleu_score import sentence_bleu, SmoothingFunction
-import torchtext
-torchtext.disable_torchtext_deprecation_warning()
-import json
-from tqdm import tqdm
-
-from transformers import AutoConfig, AutoModel
-from transformers.models.auto.configuration_auto import CONFIG_MAPPING
-from transformers.models.auto.modeling_auto import MODEL_MAPPING
-
-CONFIG_MAPPING.register("byteformer", CorenetToHFPretrainedConfig)
-MODEL_MAPPING.register(CorenetToHFPretrainedConfig, CorenetToHFPretrainedModel)
-
-class ByteFormerWrapper(PreTrainedModel):
-    """ByteFormer包装器，适配HuggingFace EncoderDecoderModel接口
-    
-    精确复用CoreNet ByteFormer的实现，只是去掉分类头，保留完整的特征表示
-    """
-    def __init__(self, byteformer_model, config):
-        super().__init__(config)
-        self.byteformer = byteformer_model
-        self.config = config
-        # 设置必要的属性
-        self.main_input_name = "input_ids"
-        
-    def forward(self, input_ids, attention_mask=None, **kwargs):
-        """
-        前向传播，复用ByteFormer的backbone，但返回序列特征而不是分类结果
-        
-        Args:
-            input_ids: 输入token序列 [batch_size, sequence_length]
-            attention_mask: 注意力掩码 (未使用，ByteFormer内部处理掩码)
-            
-        Returns:
-            BaseModelOutput: 包含last_hidden_state的输出
-        """
-        # 步骤1: 获取backbone输入 (embeddings + positional embeddings)
-        x, key_padding_mask = self.byteformer.get_backbone_inputs(input_ids)
-        
-        # 步骤2: 通过transformer backbone
-        x, updated_mask = self.byteformer.backbone_forward(x, key_padding_mask)
-        
-        # 步骤3: 返回完整的序列特征，而不是池化后的分类特征
-        # x的形状是 [batch_size, sequence_length, hidden_size]
-        # 这样可以给decoder提供更丰富的信息
-        
-        # 返回符合HuggingFace格式的输出
-        from transformers.modeling_outputs import BaseModelOutput
-        return BaseModelOutput(
-            last_hidden_state=x,
-            # 可选：添加注意力掩码信息
-            # attentions=None,  # ByteFormer不返回attention weights
-        )
-    def get_output_embeddings(self):
-        return None
-    def set_output_embeddings(self, x):
-        pass
-    def gradient_checkpointing_enable(self):
-        pass
-    def gradient_checkpointing_disable(self):
-        pass
-    def _set_gradient_checkpointing(self, module, value):
-        pass
-    def tie_weights(self):
-        pass
-
-def parse_args():
-    """解析命令行参数"""
-    parser = argparse.ArgumentParser(description="ByteFormer + GPT2 Caption Inference")
-    parser.add_argument("--model_path", type=str, required=True, help="训练好的模型路径")
-    parser.add_argument("--config", type=str, default="byteformer-hf-migration/configs/conv_kernel_size=4,window_sizes=[128].yaml", help="CoreNet配置文件路径")
-    parser.add_argument("--weights", type=str, default="byteformer-hf-migration/weights/imagenet_jpeg_q60_k4_w128.pt", help="预训练权重文件路径")
-    parser.add_argument("--dataset_name", type=str, default="jxie/flickr8k", help="数据集名称")
-    parser.add_argument("--num_samples", type=int, default=None, help="推理样本数量（None表示使用全部测试数据）")
-    parser.add_argument("--batch_size", type=int, default=16, help="推理批大小")
-    parser.add_argument("--max_length", type=int, default=50, help="生成caption的最大长度")
-    parser.add_argument("--num_beams", type=int, default=5, help="Beam search数量")
-    parser.add_argument("--temperature", type=float, default=1.0, help="生成温度")
-    parser.add_argument("--top_p", type=float, default=0.9, help="Top-p采样参数")
-    parser.add_argument("--output_file", type=str, default="inference_results.json", help="推理结果输出文件")
-    parser.add_argument("--device", type=str, default=None, help="设备（cpu/cuda）")
-    return parser.parse_args()
-
-def load_model_and_tokenizer(model_path: str, config_path: str, weights_path: str, device: str):
-    """从组件初始化模型，然后加载训练好的权重"""
-    print(f"Initializing model from components and loading weights from {model_path}...")
-    
-    # 步骤1: 加载CoreNet配置
-    opts = get_training_arguments(args=[
-        "--common.config-file", config_path,
-        "--model.classification.pretrained", weights_path,
-        "--model.classification.n-classes", "1000"
-    ])
-
-    # 步骤2: 初始化ByteFormer编码器（使用ImageNet预训练权重）
-    vocab_size = getattr(opts, "model.classification.byteformer.vocab_size", 257)
-    hf_config = CorenetToHFPretrainedConfig(**vars(opts))
-    byteformer_model = CorenetToHFPretrainedModel(hf_config, vocab_size)
-
-    # 加载ImageNet预训练权重
-    weights = torch.load(weights_path, map_location='cpu')
-    model_state = byteformer_model.model.state_dict()
-    pretrained_state = {k: v for k, v in weights.items() if k in model_state and model_state[k].shape == v.shape}
-    byteformer_model.model.load_state_dict(pretrained_state, strict=False)
-
-    # 移除分类头
-    byteformer_encoder = byteformer_model.model
-    if hasattr(byteformer_encoder, 'classifier'):
-        delattr(byteformer_encoder, 'classifier')
-
-    # 步骤3: 初始化GPT2解码器
-    gpt2_config = GPT2Config.from_pretrained("gpt2")
-    gpt2_config.add_cross_attention = True
-    gpt2_decoder = GPT2LMHeadModel.from_pretrained("gpt2", config=gpt2_config)
-
-    # 步骤4: 构建EncoderDecoder模型
-    wrapped_encoder = ByteFormerWrapper(byteformer_encoder, hf_config)
-    model = EncoderDecoderModel(encoder=wrapped_encoder, decoder=gpt2_decoder)
-
-    # 步骤5: 加载tokenizer
-    try:
-        tokenizer = AutoTokenizer.from_pretrained(model_path)
-        print("Loaded tokenizer from trained model")
-    except:
-        print("Failed to load tokenizer from trained model, using gpt2 tokenizer")
-        tokenizer = AutoTokenizer.from_pretrained("gpt2")
-    
-    if tokenizer.pad_token is None:
-        tokenizer.pad_token = tokenizer.eos_token
-        tokenizer.pad_token_id = tokenizer.eos_token_id
-
-    # 步骤6: 配置模型基本参数（与训练脚本一致）
-    model.config.decoder_start_token_id = tokenizer.bos_token_id
-    model.config.pad_token_id = tokenizer.pad_token_id
-    model.config.eos_token_id = tokenizer.eos_token_id
-    model.config.vocab_size = tokenizer.vocab_size
-    model.main_input_name = "input_ids"
-
-    # 步骤7: 尝试加载训练好的权重
-    try:
-        # 尝试不同的权重文件路径
-        weight_files = [
-            f"{model_path}/pytorch_model.bin",
-            f"{model_path}/model.safetensors",
-            f"{model_path}/pytorch_model.safetensors"
-        ]
-        
-        loaded = False
-        for weight_file in weight_files:
-            if os.path.exists(weight_file):
-                print(f"Loading trained weights from {weight_file}")
-                if weight_file.endswith('.safetensors'):
-                    from safetensors.torch import load_file
-                    trained_weights = load_file(weight_file)
-                else:
-                    trained_weights = torch.load(weight_file, map_location='cpu')
-                
-                # 加载权重，允许部分加载
-                missing_keys, unexpected_keys = model.load_state_dict(trained_weights, strict=False)
-                print(f"Loaded trained weights successfully!")
-                if missing_keys:
-                    print(f"Missing keys: {len(missing_keys)} (these will use initialization values)")
-                if unexpected_keys:
-                    print(f"Unexpected keys: {len(unexpected_keys)} (these will be ignored)")
-                loaded = True
-                break
-        
-        if not loaded:
-            print(f"No weight file found in {model_path}, using initialization weights only")
-            
-    except Exception as e:
-        print(f"Failed to load trained weights: {e}")
-        print("Using initialization weights only")
-
-    model.to(device)
-    model.eval()
-
-    print(f"Model loaded successfully on {device}")
-    return model, tokenizer
-
-
-def prepare_dataset(dataset_name: str, num_samples: Optional[int] = None):
-    """准备测试数据集"""
-    print(f"Loading dataset: {dataset_name}")
-    dataset = load_dataset(dataset_name, split="validation")
-    
-    if num_samples is not None:
-        dataset = dataset.select(range(min(num_samples, len(dataset))))
-        print(f"Using {len(dataset)} samples from test set")
-    else:
-        print(f"Using full test set: {len(dataset)} samples")
-    return dataset
-
-class CaptionDataset(torch.utils.data.Dataset):
-    def __init__(self, split="test", num_samples=None, dataset_name="jxie/flickr8k"):
-        """初始化数据集"""
-        self.dataset = load_dataset(dataset_name, split=split)
-        self.dataset_name = dataset_name
-        self.split = split
-        self.total_samples = len(self.dataset) * 5
-        if num_samples is not None and num_samples < self.total_samples:
-            self.total_samples = num_samples
-            print(f"使用 {split} 数据集的前 {num_samples} 个样本")
-        else:
-            print(f"使用完整的 {split} 数据集，共 {self.total_samples} 个样本")
-
-    def __getitem__(self, idx):
-        """获取单个样本"""
-        dataset_idx = idx // 5  # 每个图片对应5个caption
-        caption_idx = idx % 5   # caption编号 0-4
-        item = self.dataset[dataset_idx]
-        
-        img = item["image"] if "image" in item else item["jpg"]
-        if img.mode != 'RGB':
-            img = img.convert('RGB')
-        img_tensor = preprocess_image(img)
-        
-        # 尝试不同的caption字段名
-        caption = ""
-        if f"caption_{caption_idx}" in item:
-            caption = item[f"caption_{caption_idx}"]
-        elif "caption" in item:
-            if isinstance(item["caption"], list):
-                caption = item["caption"][caption_idx] if caption_idx < len(item["caption"]) else ""
-            else:
-                caption = item["caption"]
-        elif "captions" in item:
-            if isinstance(item["captions"], list):
-                caption = item["captions"][caption_idx] if caption_idx < len(item["captions"]) else ""
-            else:
-                caption = item["captions"]
-        
-        return {
-            'image_tensor': img_tensor,
-            'caption': caption
-        }
-
-    def __len__(self):
-        return self.total_samples
-
-def preprocess_image(image):
-    """图像预处理"""
-    if image.mode != 'RGB':
-        image = image.convert('RGB')
-    transform = transforms.Compose([
-        transforms.Resize((224, 224)),
-        transforms.ToTensor()
-    ])
-    return transform(image)
-
-def create_collate_fn(opts):
-    """创建collate函数，需要opts参数"""
-    def collate_fn(batch):
-        """批处理函数"""
-        images = []
-        ground_truth_captions = []
-        image_paths = []
-
-        for idx, item in enumerate(batch):
-            images.append(item['image_tensor'])
-            ground_truth_captions.append(item['caption'])
-            # 构造图片路径或ID
-            image_paths.append(f"image_{idx}")
-
-        corenet_batch = []
-        for img_tensor in images:
-            corenet_batch.append({"samples": img_tensor, "targets": torch.tensor(0)})  # dummy target
-
-        collated = byteformer_image_collate_fn(corenet_batch, opts)
-
-        return {
-            "input_ids": collated["samples"],
-            "ground_truth_captions": ground_truth_captions,
-            "image_paths": image_paths
-        }
-    return collate_fn
-
-def generate_captions(model, tokenizer, dataloader, args, device):
-    """生成captions"""
-    print("Generating captions...")
-    all_results = []
-    rouge = evaluate.load("rouge")
-
-    generation_config = GenerationConfig(
-        max_length=args.max_length,
-        num_beams=args.num_beams,
-        temperature=args.temperature,
-        do_sample=True if args.temperature > 1.0 else False,
-        pad_token_id=tokenizer.pad_token_id,
-        eos_token_id=tokenizer.eos_token_id,
-        bos_token_id=tokenizer.bos_token_id,
-        no_repeat_ngram_size=3,  # 防止重复3-gram
-        early_stopping=True,     # 早停
-    )
-    
-    total_samples = 0
-    bleu_1_scores = []
-    bleu_4_scores = []
-    rouge_scores = []
-    
-    # 使用tqdm进度条，始终只显示一条在下方
-    from tqdm import tqdm
-    pbar = tqdm(total=len(dataloader), desc="Inference", position=0, leave=True, dynamic_ncols=True)
-    with torch.no_grad():
-        for batch_idx, batch in enumerate(dataloader):
-            input_ids = batch["input_ids"].to(device)
-            ground_truth_captions = batch["ground_truth_captions"]
-            image_paths = batch["image_paths"]
-            generated_ids = model.generate(
-                input_ids=input_ids,
-                generation_config=generation_config
-            )
-            generated_captions = tokenizer.batch_decode(
-                generated_ids, skip_special_tokens=True
-            )
-            for i, (image_path, generated_caption, gt_caption) in enumerate(
-                zip(image_paths, generated_captions, ground_truth_captions)
-            ):
-                if gt_caption:
-                    reference = [nltk.word_tokenize(gt_caption.lower())]
-                    candidate = nltk.word_tokenize(generated_caption.lower())
-                    smoothing_function = SmoothingFunction().method4                    
-                    bleu_1 = sentence_bleu(
-                        reference, candidate, 
-                        weights=(1, 0, 0, 0), 
-                        smoothing_function=smoothing_function
-                    )
-                    bleu_4 = sentence_bleu(
-                        reference, candidate, 
-                        weights=(0.25, 0.25, 0.25, 0.25), 
-                        smoothing_function=smoothing_function
-                    )
-                    rouge_output = rouge.compute(
-                        predictions=[generated_caption], 
-                        references=[gt_caption]
-                    )
-                    bleu_1_scores.append(bleu_1)
-                    bleu_4_scores.append(bleu_4)
-                    rouge_scores.append(rouge_output["rougeL"])
-                # 保存结果
-                result = {
-                    "image_path": image_path,
-                    "generated_caption": generated_caption,
-                    "ground_truth_caption": gt_caption,
-                    "bleu_1": bleu_1 if gt_caption else None,
-                    "bleu_4": bleu_4 if gt_caption else None,
-                    "rouge_l": rouge_output["rougeL"] if gt_caption else None
-                }
-                all_results.append(result)
-                total_samples += 1
- 
-                # 打印每隔5条样本，最多打印10条，格式化输出
-                if total_samples % 5 == 1 and total_samples <= 46:
-                    pbar.clear()  # 清除进度条，避免混入输出
-                    print("\n==================== Sample {} ====================".format(total_samples))
-                    print(f"Generated Caption:\n  {generated_caption}")
-                    print(f"Ground Truth:\n  {gt_caption}")
-                    print(f"BLEU-1: {bleu_1:.4f} | BLEU-4: {bleu_4:.4f}")
-                    print("==================================================")
-                    pbar.refresh()  # 重新显示进度条
-            pbar.update(1)
-    pbar.close()
-
-    if bleu_1_scores:
-        avg_bleu_1 = np.mean(bleu_1_scores)
-        avg_bleu_4 = np.mean(bleu_4_scores)
-        avg_rouge_l = np.mean(rouge_scores)
-
-        print(f"\nOverall Results:")
-        print(f"  Total samples: {total_samples}")
-        print(f"  Average BLEU-1: {avg_bleu_1:.4f}")
-        print(f"  Average BLEU-4: {avg_bleu_4:.4f}")
-        print(f"  Average ROUGE-L: {avg_rouge_l:.4f}")
-        summary = {
-            "total_samples": total_samples,
-            "average_bleu_1": avg_bleu_1,
-            "average_bleu_4": avg_bleu_4,
-            "average_rouge_l": avg_rouge_l,
-        }
-    else:
-        summary = {"total_samples": total_samples}
-    return all_results, summary
-
-
-def main():
-    args = parse_args()
-
-    if args.device is None:
-        device = "cuda" if torch.cuda.is_available() else "cpu"
-    else:
-        device = args.device
-    
-    print("ByteFormer + GPT2 Caption Inference")
-    print("=" * 50)
-    print(f"Model path: {args.model_path}")
-    print(f"Dataset: {args.dataset_name}")
-    print(f"Device: {device}")
-    print(f"Batch size: {args.batch_size}")
-    print(f"Max length: {args.max_length}")
-    print(f"Num beams: {args.num_beams}")
-    print("=" * 50)
-
-    # 加载CoreNet配置
-    opts = get_training_arguments(args=[
-        "--common.config-file", args.config,
-        "--model.classification.pretrained", args.weights,
-        "--model.classification.n-classes", "1000"
-    ])
-
-    model, tokenizer = load_model_and_tokenizer(
-        args.model_path, args.config, args.weights, device
-    )
-    dataset = CaptionDataset(split="validation", num_samples=args.num_samples, dataset_name=args.dataset_name)
-
-    # 创建collate函数
-    collate_fn = create_collate_fn(opts)
-    
-    dataloader = torch.utils.data.DataLoader(
-        dataset,
-        batch_size=args.batch_size,
-        shuffle=False,
-        collate_fn=collate_fn,
-        num_workers=0  # 避免multiprocessing问题
-    )
-
-    results, summary = generate_captions(model, tokenizer, dataloader, args, device)
-    output_data = {
-        "args": vars(args),
-        "summary": summary,
-        "results": results
-    }
-    with open(args.output_file, 'w', encoding='utf-8') as f:
-        json.dump(output_data, f, indent=2, ensure_ascii=False)
-    print(f"\nResults saved to: {args.output_file}")
-
-if __name__ == "__main__":
-    main()
->>>>>>> 2b4b6d3d
+    main()